--- conflicted
+++ resolved
@@ -1,9 +1,5 @@
 from PySide2.QtCore import QAbstractItemModel, QModelIndex, Qt, Signal
-<<<<<<< HEAD
-from PySide2.QtWidgets import QMessageBox, QTreeView, QMenu
-=======
 from PySide2.QtWidgets import QMessageBox, QTreeView, QMenu, QCheckBox, QStyledItemDelegate
->>>>>>> 577c777b
 from PySide2.QtGui import QCursor
 
 from hexrd.ui.hexrd_config import HexrdConfig
@@ -101,24 +97,9 @@
         if value == item.data(index.column()):
             return True
 
-<<<<<<< HEAD
-        path = self.get_path_from_root(item)
+        path = self.get_path_from_root(item, index.column())
         old_value = self.cfg.get_instrument_config_val(path)
 
-        # As a validation step, ensure that the new value can be
-        # converted to the old value's type
-        try:
-            value = type(old_value)(value)
-        except ValueError:
-            msg = ('Could not convert ' + str(value) + ' to type ' +
-                   str(type(old_value).__name__))
-            QMessageBox.warning(None, 'HEXRD', msg)
-            return False
-
-        self.cfg.set_instrument_config_val(path, value)
-        item.set_data(1, value)
-        self.tree_data_changed.emit()
-=======
         if index.column() == VALUE_COL:
             old_value = self.cfg.get_instrument_config_val(path)
 
@@ -133,11 +114,11 @@
                 return False
 
         item.set_data(index.column(), value)
+        self.tree_data_changed.emit()
 
         if item.child_count() == 0:
             self.cfg.set_instrument_config_val(path, value)
 
->>>>>>> 577c777b
         return True
 
     def flags(self, index):
