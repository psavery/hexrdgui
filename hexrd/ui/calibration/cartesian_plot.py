--- conflicted
+++ resolved
@@ -4,7 +4,6 @@
 
 from hexrd.ui.create_hedm_instrument import create_hedm_instrument
 from hexrd.ui.hexrd_config import HexrdConfig
-from hexrd.ui import utils
 
 from skimage import transform as tf
 
@@ -12,32 +11,24 @@
 
 
 def cartesian_viewer():
-    instr = create_hedm_instrument()
-    images_dict = HexrdConfig().current_images_dict()
-    pixel_size = HexrdConfig().cartesian_pixel_size
-
-<<<<<<< HEAD
-    instr = utils.create_hedm_instrument()
-
-=======
->>>>>>> 0f7edd73
-    # Make sure each key in the image dict is in the panel_ids
-    if images_dict.keys() != instr._detectors.keys():
-        msg = ('Images do not match the panel ids!\n' +
-               'Images: ' + str(list(images_dict.keys())) + '\n' +
-               'PanelIds: ' + str(list(instr._detectors.keys())))
-        raise Exception(msg)
-
-    return InstrumentViewer(instr, images_dict, pixel_size)
+    return InstrumentViewer()
 
 
 class InstrumentViewer:
 
-    def __init__(self, instr, images_dict, pixel_size):
+    def __init__(self):
         self.type = 'cartesian'
-        self.instr = instr
-        self.images_dict = images_dict
-        self.pixel_size = pixel_size
+        self.instr = create_hedm_instrument()
+        self.images_dict = HexrdConfig().current_images_dict()
+
+        # Make sure each key in the image dict is in the panel_ids
+        if self.images_dict.keys() != self.instr._detectors.keys():
+            msg = ('Images do not match the panel ids!\n' +
+                   'Images: ' + str(list(self.images_dict.keys())) + '\n' +
+                   'PanelIds: ' + str(list(self.instr._detectors.keys())))
+            raise Exception(msg)
+
+        self.pixel_size = HexrdConfig().cartesian_pixel_size
         self.warp_dict = {}
         self.detector_corners = {}
 
