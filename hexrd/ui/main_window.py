--- conflicted
+++ resolved
@@ -377,11 +377,7 @@
         self.update_color_map_bounds()
         self.update_hedm_enable_states()
         self.color_map_editor.reset_range()
-<<<<<<< HEAD
-        self.image_mode_widget.reset_masking(enabled)
-=======
         self.image_mode_widget.reset_masking()
->>>>>>> 68090194
 
     def open_aps_imageseries(self):
         # Get the most recent images dir
