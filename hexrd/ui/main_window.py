import os

from PySide2.QtCore import QEvent, QObject, Qt, QThreadPool, Signal
from PySide2.QtWidgets import (
    QApplication, QFileDialog, QInputDialog, QMainWindow, QMessageBox,
    QVBoxLayout
)

from hexrd.ui.calibration_config_widget import CalibrationConfigWidget
from hexrd.ui.calibration_slider_widget import CalibrationSliderWidget

from hexrd.ui.async_worker import AsyncWorker
from hexrd.ui.color_map_editor import ColorMapEditor
from hexrd.ui.cal_progress_dialog import CalProgressDialog
from hexrd.ui.cal_tree_view import CalTreeView
from hexrd.ui.calibration_crystal_editor import CalibrationCrystalEditor
from hexrd.ui.calibration.powder_calibration import run_powder_calibration
from hexrd.ui.hexrd_config import HexrdConfig
from hexrd.ui.image_file_manager import ImageFileManager
from hexrd.ui.load_images_dialog import LoadImagesDialog
from hexrd.ui.load_panel import LoadPanel
from hexrd.ui.materials_panel import MaterialsPanel
from hexrd.ui.powder_calibration_dialog import PowderCalibrationDialog
from hexrd.ui.image_mode_widget import ImageModeWidget
from hexrd.ui.ui_loader import UiLoader
from hexrd.ui.process_ims_dialog import ProcessIMSDialog
from hexrd.ui.frame_aggregation import FrameAggregation
from hexrd.ui.wedge_editor import WedgeEditor


class MainWindow(QObject):

    # Emitted when new images are loaded
    new_images_loaded = Signal()

    def __init__(self, parent=None, image_files=None):
        super(MainWindow, self).__init__(parent)

        loader = UiLoader()
        self.ui = loader.load_file('main_window.ui', parent)

        self.thread_pool = QThreadPool(self)
        self.cal_progress_dialog = CalProgressDialog(self.ui)

        # Let the left dock widget take up the whole left side
        self.ui.setCorner(Qt.TopLeftCorner, Qt.LeftDockWidgetArea)
        self.ui.setCorner(Qt.BottomLeftCorner, Qt.LeftDockWidgetArea)

        self.color_map_editor = ColorMapEditor(self.ui.image_tab_widget,
                                               self.ui.central_widget)
        self.ui.color_map_dock_widgets.layout().addWidget(
            self.color_map_editor.ui)

        self.image_mode = 'raw'
        self.image_mode_widget = ImageModeWidget(self.ui.central_widget)
        self.ui.image_mode_dock_widgets.layout().addWidget(
            self.image_mode_widget.ui)

        self.frame_aggregation = FrameAggregation(self.ui.central_widget)
        self.ui.frame_aggregation_widgets.layout().addWidget(
            self.frame_aggregation.ui)

        self.add_materials_panel()

<<<<<<< HEAD
        self.load_widget = LoadPanel(self.ui)
        self.ui.load_page.setLayout(QVBoxLayout())
        self.ui.load_page.layout().addWidget(self.load_widget.ui)
        # self.ui.load_page = self.load_widget

        self.calibration_config_widget = CalibrationConfigWidget(self.ui)
=======
>>>>>>> d7b96f52
        self.cal_tree_view = CalTreeView(self.ui)
        self.calibration_config_widget = CalibrationConfigWidget(self.ui)
        self.calibration_slider_widget = CalibrationSliderWidget(self.ui)

        tab_texts = ['Tree View', 'Form View', 'Slider View']
        self.ui.calibration_tab_widget.clear()
        self.ui.calibration_tab_widget.addTab(self.cal_tree_view,
                                              tab_texts[0])
        self.ui.calibration_tab_widget.addTab(
            self.calibration_config_widget.ui, tab_texts[1])
        self.ui.calibration_tab_widget.addTab(
            self.calibration_slider_widget.ui, tab_texts[2])

        self.setup_connections()

        self.calibration_config_widget.update_gui_from_config()

        self.ui.action_show_live_updates.setChecked(HexrdConfig().live_update)

    def setup_connections(self):
        """This is to setup connections for non-gui objects"""
        self.ui.installEventFilter(self)
        self.ui.action_open_config.triggered.connect(
            self.on_action_open_config_triggered)
        self.ui.action_save_config.triggered.connect(
            self.on_action_save_config_triggered)
        self.ui.action_open_materials.triggered.connect(
            self.on_action_open_materials_triggered)
        self.ui.action_save_imageseries.triggered.connect(
            self.on_action_save_imageseries_triggered)
        self.ui.action_save_materials.triggered.connect(
            self.on_action_save_materials_triggered)
        self.ui.action_edit_ims.triggered.connect(
            self.on_action_edit_ims)
        self.ui.action_edit_angles.triggered.connect(
            self.on_action_edit_angles)
        self.ui.action_edit_euler_angle_convention.triggered.connect(
            self.on_action_edit_euler_angle_convention)
        self.ui.action_edit_calibration_crystal.triggered.connect(
            self.on_action_edit_calibration_crystal)
        self.ui.action_show_live_updates.toggled.connect(
            self.live_update)
        self.ui.calibration_tab_widget.currentChanged.connect(
            self.update_config_gui)
        self.image_mode_widget.tab_changed.connect(self.change_image_mode)
        self.ui.action_run_powder_calibration.triggered.connect(
            self.start_powder_calibration)
        self.new_images_loaded.connect(self.enable_editing_ims)
        self.new_images_loaded.connect(self.color_map_editor.update_bounds)
        self.ui.image_tab_widget.update_needed.connect(self.update_all)
        self.ui.image_tab_widget.new_mouse_position.connect(
            self.new_mouse_position)
        self.ui.image_tab_widget.clear_mouse_position.connect(
            self.ui.status_bar.clearMessage)

        self.ui.action_open_images.triggered.connect(
            self.open_image_files)
        self.ui.action_open_aps_imageseries.triggered.connect(
            self.open_aps_imageseries)
        HexrdConfig().update_status_bar.connect(
            self.ui.status_bar.showMessage)

    def add_materials_panel(self):
        # Remove the placeholder materials panel from the UI, and
        # add the real one.
        materials_panel_index = -1
        for i in range(self.ui.config_tool_box.count()):
            if self.ui.config_tool_box.itemText(i) == 'Materials':
                materials_panel_index = i

        if materials_panel_index < 0:
            raise Exception('"Materials" panel not found!')

        self.ui.config_tool_box.removeItem(materials_panel_index)
        self.materials_panel = MaterialsPanel(self.ui)
        self.ui.config_tool_box.insertItem(materials_panel_index,
                                           self.materials_panel.ui,
                                           'Materials')

    def on_action_open_config_triggered(self):
        selected_file, selected_filter = QFileDialog.getOpenFileName(
            self.ui, 'Load Configuration', HexrdConfig().working_dir,
            'YAML files (*.yml)')

        if selected_file:
            HexrdConfig().load_instrument_config(selected_file)
            self.cal_tree_view.rebuild_tree()
            self.calibration_config_widget.update_gui_from_config()
            self.update_all(clear_canvases=True)

    def on_action_save_config_triggered(self):
        selected_file, selected_filter = QFileDialog.getSaveFileName(
            self.ui, 'Save Configuration', HexrdConfig().working_dir,
            'YAML files (*.yml)')

        if selected_file:
            return HexrdConfig().save_instrument_config(selected_file)

    def open_image_file(self):
        images_dir = HexrdConfig().images_dir

        selected_file, selected_filter = QFileDialog.getOpenFileNames(
            self.ui, dir=images_dir)

        if len(selected_file) > 1:
            msg = ('Please select only one file.')
            QMessageBox.warning(self.ui, 'HEXRD', msg)
            return

        return selected_file

    def open_image_files(self):
        # Get the most recent images dir
        images_dir = HexrdConfig().images_dir

        selected_files, selected_filter = QFileDialog.getOpenFileNames(
            self.ui, dir=images_dir)

        if selected_files:
            # Save the chosen dir
            HexrdConfig().set_images_dir(selected_files[0])

            # Make sure the number of files and number of detectors match
            num_detectors = len(HexrdConfig().get_detector_names())
            if len(selected_files) != num_detectors:
                msg = ('Number of files must match number of detectors: ' +
                       str(num_detectors))
                QMessageBox.warning(self.ui, 'HEXRD', msg)
                return

            # If it is a hdf5 file allow the user to select the path
            ext = os.path.splitext(selected_files[0])[1]
            if (ImageFileManager().is_hdf5(ext) and not
                    ImageFileManager().path_exists(selected_files[0])):

                ImageFileManager().path_prompt(selected_files[0])

            dialog = LoadImagesDialog(selected_files, self.ui)

            if dialog.exec_():
                detector_names, image_files = dialog.results()
                ImageFileManager().load_images(detector_names, image_files)
                self.ui.action_edit_ims.setEnabled(True)
                self.ui.action_edit_angles.setEnabled(True)
                self.update_all()
                self.new_images_loaded.emit()

    def open_aps_imageseries(self):
        # Get the most recent images dir
        images_dir = HexrdConfig().images_dir
        detector_names = HexrdConfig().get_detector_names()
        selected_dirs = []
        for name in detector_names:
            caption = 'Select directory for detector: ' + name
            d = QFileDialog.getExistingDirectory(self.ui, caption, dir=images_dir)
            if not d:
                return

            selected_dirs.append(d)
            images_dir = os.path.dirname(d)

        ImageFileManager().load_aps_imageseries(detector_names, selected_dirs)
        self.ui.action_edit_ims.setEnabled(True)
        self.ui.action_edit_angles.setEnabled(True)
        self.update_all()
        self.new_images_loaded.emit()

    def on_action_open_materials_triggered(self):
        selected_file, selected_filter = QFileDialog.getOpenFileName(
            self.ui, 'Load Materials File', HexrdConfig().working_dir,
            'HEXRD files (*.hexrd)')

        if selected_file:
            HexrdConfig().load_materials(selected_file)
            self.materials_panel.update_gui_from_config()

    def on_action_save_imageseries_triggered(self):
        if not HexrdConfig().has_images():
            msg = ('No ImageSeries available for saving.')
            QMessageBox.warning(self.ui, 'HEXRD', msg)
            return

        if len(HexrdConfig().imageseries_dict) > 1:
            # Have the user choose an imageseries to save
            names = list(HexrdConfig().imageseries_dict.keys())
            name, ok = QInputDialog.getItem(self.ui, 'HEXRD',
                                            'Select ImageSeries', names, 0,
                                            False)
            if not ok:
                # User canceled...
                return
        else:
            name = list(HexrdConfig().imageseries_dict.keys())[0]

        selected_file, selected_filter = QFileDialog.getSaveFileName(
            self.ui, 'Save ImageSeries', HexrdConfig().working_dir,
            'HDF5 files (*.h5 *.hdf5);; NPZ files (*.npz)')

        if selected_file:
            if selected_filter.startswith('HDF5'):
                selected_format = 'hdf5'
            elif selected_filter.startswith('NPZ'):
                selected_format = 'frame-cache'

            kwargs = {}
            if selected_format == 'hdf5':
                # A path must be specified. Set it ourselves for now.
                kwargs['path'] = 'imageseries'
            elif selected_format == 'frame-cache':
                # Get the user to pick a threshold
                result, ok = QInputDialog.getDouble(self.ui, 'HEXRD',
                                                    'Choose Threshold',
                                                    10, 0, 1e12, 3)
                if not ok:
                    # User canceled...
                    return

                kwargs['threshold'] = result

                # This needs to be specified, but I think it just needs
                # to be the same as the file name...
                kwargs['cache_file'] = selected_file

            HexrdConfig().save_imageseries(name, selected_file,
                                           selected_format, **kwargs)

    def on_action_save_materials_triggered(self):
        selected_file, selected_filter = QFileDialog.getSaveFileName(
            self.ui, 'Save Materials', HexrdConfig().working_dir,
            'HEXRD files (*.hexrd)')

        if selected_file:
            return HexrdConfig().save_materials(selected_file)

    def enable_editing_ims(self):
        self.ui.action_edit_ims.setEnabled(HexrdConfig().has_images())

    def on_action_edit_ims(self):
        # open dialog
        ProcessIMSDialog(self)

    def on_action_edit_angles(self):
        WedgeEditor(self.ui)

    def on_action_edit_euler_angle_convention(self):
        allowed_conventions = [
            'None',
            'Extrinsic XYZ',
            'Intrinsic ZXZ'
        ]
        current = HexrdConfig().euler_angle_convention
        ind = 0
        if current[0] is not None and current[1] is not None:
            for i, convention in enumerate(allowed_conventions):
                is_extr = 'Extrinsic' in convention
                if current[0].upper() in convention and current[1] == is_extr:
                    ind = i
                    break

        name, ok = QInputDialog.getItem(self.ui, 'HEXRD',
                                        'Select Euler Angle Convention',
                                        allowed_conventions, ind, False)

        if not ok:
            # User canceled...
            return

        if name == 'None':
            chosen = None
            extrinsic = None
        else:
            chosen = name.split()[1].lower()
            extrinsic = 'Extrinsic' in name

        msg = 'Update current tilt angles?'
        if QMessageBox.question(self.ui, 'HEXRD', msg):
            HexrdConfig().set_euler_angle_convention(chosen, extrinsic)
        else:
            HexrdConfig()._euler_angle_convention = (chosen, extrinsic)

        self.update_config_gui()

    def on_action_edit_calibration_crystal(self):
        if not hasattr(self, 'calibration_crystal_editor'):
            self.calibration_crystal_editor = CalibrationCrystalEditor(self.ui)
        else:
            # Update the GUI in case it needs updating
            self.calibration_crystal_editor.update_gui_from_config()

        self.calibration_crystal_editor.exec_()

    def change_image_mode(self, text):
        self.image_mode = text.lower()
        self.update_all()

    def start_powder_calibration(self):
        if not HexrdConfig().has_images():
            msg = ('No images available for calibration.')
            QMessageBox.warning(self.ui, 'HEXRD', msg)
            return

        d = PowderCalibrationDialog(self.ui)
        if not d.exec_():
            return

        HexrdConfig().emit_update_status_bar('Running powder calibration...')

        # Run the calibration in a background thread
        worker = AsyncWorker(run_powder_calibration)
        self.thread_pool.start(worker)

        # Get the results and close the progress dialog when finished
        worker.signals.result.connect(self.finish_powder_calibration)
        worker.signals.finished.connect(self.cal_progress_dialog.accept)
        msg = 'Powder calibration finished!'
        f = lambda: HexrdConfig().emit_update_status_bar(msg)
        worker.signals.finished.connect(f)
        self.cal_progress_dialog.exec_()

    def finish_powder_calibration(self):
        self.update_config_gui()
        self.update_all()

    def update_config_gui(self):
        current_widget = self.ui.calibration_tab_widget.currentWidget()
        if current_widget is self.cal_tree_view:
            self.cal_tree_view.rebuild_tree()
        elif current_widget is self.calibration_config_widget.ui:
            self.calibration_config_widget.update_gui_from_config()
        elif current_widget is self.calibration_slider_widget.ui:
            self.calibration_slider_widget.update_gui_from_config()

    def eventFilter(self, target, event):
        if type(target) == QMainWindow and event.type() == QEvent.Close:
            # If the main window is closing, save the config settings
            HexrdConfig().save_settings()

        return False

    def update_all(self, clear_canvases=False):
        # If there are no images loaded, skip the request
        if not HexrdConfig().has_images():
            return

        prev_blocked = self.calibration_config_widget.block_all_signals()

        # Need to clear focus from current widget if enter is pressed or
        # else all clicks are emit an editingFinished signal and view is
        # constantly re-rendered
        if QApplication.focusWidget() is not None:
            QApplication.focusWidget().clearFocus()

        if clear_canvases:
            for canvas in self.ui.image_tab_widget.image_canvases:
                canvas.clear()

        if self.image_mode == 'cartesian':
            self.ui.image_tab_widget.show_cartesian()
        elif self.image_mode == 'polar':
            self.ui.image_tab_widget.show_polar()
        else:
            self.ui.image_tab_widget.load_images()

        self.calibration_config_widget.unblock_all_signals(prev_blocked)

    def live_update(self, enabled):
        HexrdConfig().set_live_update(enabled)

        sig = self.calibration_slider_widget.value_changed
        if enabled:
            sig.connect(self.update_all)
        else:
            sig.disconnect(self.update_all)

        dis_widgets = {self.calibration_config_widget.gui_data_changed,
                       self.cal_tree_view.model().tree_data_changed}
        pix_widgets = {self.image_mode_widget.ui.cartesian_pixel_size,
                       self.image_mode_widget.ui.polar_pixel_size_eta,
                       self.image_mode_widget.ui.polar_pixel_size_tth}

        for widget in dis_widgets:
            if enabled:
                widget.connect(self.update_all)
            else:
                widget.disconnect(self.update_all)
        self.calibration_config_widget.set_keyboard_tracking(not enabled)

        for widget in pix_widgets:
            if enabled:
                widget.editingFinished.connect(self.update_all)
            else:
                widget.editingFinished.disconnect(self.update_all)
            widget.setKeyboardTracking(not enabled)

    def new_mouse_position(self, info):
        labels = []
        labels.append('x = {:8.3f}'.format(info['x_data']))
        labels.append('y = {:8.3f}'.format(info['y_data']))
        delimiter = ',  '

        intensity = info['intensity']
        if intensity is not None:
            labels.append('value = {:8.3f}'.format(info['intensity']))

            if info['mode'] in ['cartesian', 'polar']:
                labels.append('tth = {:8.3f}'.format(info['tth']))
                labels.append('eta = {:8.3f}'.format(info['eta']))
                labels.append('dsp = {:8.3f}'.format(info['dsp']))
                labels.append('hkl = ' + info['hkl'])

        msg = delimiter.join(labels)
        self.ui.status_bar.showMessage(msg)<|MERGE_RESOLUTION|>--- conflicted
+++ resolved
@@ -62,15 +62,11 @@
 
         self.add_materials_panel()
 
-<<<<<<< HEAD
         self.load_widget = LoadPanel(self.ui)
         self.ui.load_page.setLayout(QVBoxLayout())
         self.ui.load_page.layout().addWidget(self.load_widget.ui)
         # self.ui.load_page = self.load_widget
 
-        self.calibration_config_widget = CalibrationConfigWidget(self.ui)
-=======
->>>>>>> d7b96f52
         self.cal_tree_view = CalTreeView(self.ui)
         self.calibration_config_widget = CalibrationConfigWidget(self.ui)
         self.calibration_slider_widget = CalibrationSliderWidget(self.ui)
