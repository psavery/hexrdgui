--- conflicted
+++ resolved
@@ -23,13 +23,8 @@
     run_line_picked_calibration
 )
 from hexrd.ui.create_polar_mask import create_polar_mask
-<<<<<<< HEAD
-from hexrd.ui.constants import (
-    ViewType, WORKFLOW_HEDM, WORKFLOW_LLNL,
-    WORKFLOW_HEDM_PANEL, WORKFLOW_LLNL_PANEL)
-=======
+from hexrd.ui.constants import ViewType, WORKFLOW_HEDM, WORKFLOW_LLNL
 from hexrd.ui.constants import OverlayType, ViewType
->>>>>>> 8dd2b4aa
 from hexrd.ui.hexrd_config import HexrdConfig
 from hexrd.ui.image_file_manager import ImageFileManager
 from hexrd.ui.image_load_manager import ImageLoadManager
