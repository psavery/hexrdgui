--- conflicted
+++ resolved
@@ -163,24 +163,6 @@
             for widget in self.config_widgets():
                 self.update_widget_value(widget)
 
-<<<<<<< HEAD
-                val = det['transform'][key]['value'][ind]
-                if key == 'tilt':
-                    # Convert to degrees, and to the native python type
-                    val = np.degrees(val).item()
-
-                if prefix == 'slider':
-                    val *= self.CONF_VAL_TO_SLIDER_VAL
-
-                # Make sure the widget's range will accept the value
-                if val < widget.minimum():
-                    widget.setMinimum(val)
-                elif val > widget.maximum():
-                    widget.setMaximum(val)
-
-                widget.setValue(val)
-=======
->>>>>>> 3117d622
         finally:
             self.unblock_all_signals(previously_blocked)
 
@@ -223,8 +205,8 @@
         if key in ['tilt', 'translation']:
             det = self.current_detector_dict()
             if key == 'tilt':
-                # Convert to radians before saving
-                val = np.radians(val)
+                # Convert to radians,and to the native python type before saving
+                val = np.radians(val).item()
 
             det['transform'][key]['value'][ind] = val
 
@@ -266,12 +248,8 @@
                 val = iconfig['beam']['vector'][key]['value']
 
         if key == 'tilt':
-<<<<<<< HEAD
-            # Convert to radians, and to the native python type before saving
-            val = np.radians(val).item()
-=======
-            # Convert to degrees
-            val = np.degrees(val)
+            # Convert to degrees, and to the native python type
+            val = np.degrees(val).item()
 
         if prefix == 'slider':
             val *= self.CONF_VAL_TO_SLIDER_VAL
@@ -283,7 +261,6 @@
             widget.setMaximum(val)
 
         widget.setValue(val)
->>>>>>> 3117d622
 
     def emit_update_if_polar(self):
         # Only emit this once every 500 milliseconds or so
