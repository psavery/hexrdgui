--- conflicted
+++ resolved
@@ -235,9 +235,6 @@
                </property>
               </widget>
              </item>
-<<<<<<< HEAD
-             <item row="6" column="0" colspan="2">
-=======
              <item row="4" column="0" colspan="2">
               <layout class="QHBoxLayout" name="horizontalLayout_2">
                <item>
@@ -277,220 +274,6 @@
                 </widget>
                </item>
               </layout>
-             </item>
-             <item row="5" column="0" colspan="2">
->>>>>>> 87cdcead
-              <widget class="QGroupBox" name="ranges_group">
-               <property name="title">
-                <string>Ranges</string>
-               </property>
-               <layout class="QGridLayout" name="gridLayout_2">
-                <item row="1" column="2">
-                 <widget class="ScientificDoubleSpinBox" name="range_y_0">
-                  <property name="sizePolicy">
-                   <sizepolicy hsizetype="Expanding" vsizetype="Fixed">
-                    <horstretch>0</horstretch>
-                    <verstretch>0</verstretch>
-                   </sizepolicy>
-                  </property>
-                  <property name="keyboardTracking">
-                   <bool>false</bool>
-                  </property>
-                  <property name="singleStep">
-                   <double>0.010000000000000</double>
-                  </property>
-                 </widget>
-                </item>
-                <item row="2" column="4">
-                 <widget class="ScientificDoubleSpinBox" name="range_z_1">
-                  <property name="sizePolicy">
-                   <sizepolicy hsizetype="Expanding" vsizetype="Fixed">
-                    <horstretch>0</horstretch>
-                    <verstretch>0</verstretch>
-                   </sizepolicy>
-                  </property>
-                  <property name="keyboardTracking">
-                   <bool>false</bool>
-                  </property>
-                  <property name="singleStep">
-                   <double>0.010000000000000</double>
-                  </property>
-                 </widget>
-                </item>
-                <item row="2" column="2">
-                 <widget class="ScientificDoubleSpinBox" name="range_z_0">
-                  <property name="sizePolicy">
-                   <sizepolicy hsizetype="Expanding" vsizetype="Fixed">
-                    <horstretch>0</horstretch>
-                    <verstretch>0</verstretch>
-                   </sizepolicy>
-                  </property>
-                  <property name="keyboardTracking">
-                   <bool>false</bool>
-                  </property>
-                  <property name="singleStep">
-                   <double>0.010000000000000</double>
-                  </property>
-                 </widget>
-                </item>
-                <item row="1" column="4">
-                 <widget class="ScientificDoubleSpinBox" name="range_y_1">
-                  <property name="sizePolicy">
-                   <sizepolicy hsizetype="Expanding" vsizetype="Fixed">
-                    <horstretch>0</horstretch>
-                    <verstretch>0</verstretch>
-                   </sizepolicy>
-                  </property>
-                  <property name="keyboardTracking">
-                   <bool>false</bool>
-                  </property>
-                  <property name="singleStep">
-                   <double>0.010000000000000</double>
-                  </property>
-                 </widget>
-                </item>
-                <item row="1" column="3">
-                 <widget class="QLabel" name="y_range_separator">
-                  <property name="sizePolicy">
-                   <sizepolicy hsizetype="Fixed" vsizetype="Minimum">
-                    <horstretch>0</horstretch>
-                    <verstretch>0</verstretch>
-                   </sizepolicy>
-                  </property>
-                  <property name="text">
-                   <string>-</string>
-                  </property>
-                  <property name="alignment">
-                   <set>Qt::AlignCenter</set>
-                  </property>
-                 </widget>
-                </item>
-                <item row="2" column="3">
-                 <widget class="QLabel" name="z_range_separator">
-                  <property name="sizePolicy">
-                   <sizepolicy hsizetype="Fixed" vsizetype="Minimum">
-                    <horstretch>0</horstretch>
-                    <verstretch>0</verstretch>
-                   </sizepolicy>
-                  </property>
-                  <property name="text">
-                   <string>-</string>
-                  </property>
-                  <property name="alignment">
-                   <set>Qt::AlignCenter</set>
-                  </property>
-                 </widget>
-                </item>
-                <item row="0" column="2">
-                 <widget class="ScientificDoubleSpinBox" name="range_x_0">
-                  <property name="sizePolicy">
-                   <sizepolicy hsizetype="Expanding" vsizetype="Fixed">
-                    <horstretch>0</horstretch>
-                    <verstretch>0</verstretch>
-                   </sizepolicy>
-                  </property>
-                  <property name="keyboardTracking">
-                   <bool>false</bool>
-                  </property>
-                  <property name="singleStep">
-                   <double>0.010000000000000</double>
-                  </property>
-                 </widget>
-                </item>
-                <item row="0" column="0">
-                 <widget class="QLabel" name="x_range_label">
-                  <property name="sizePolicy">
-                   <sizepolicy hsizetype="Fixed" vsizetype="Preferred">
-                    <horstretch>0</horstretch>
-                    <verstretch>0</verstretch>
-                   </sizepolicy>
-                  </property>
-                  <property name="text">
-                   <string>X:</string>
-                  </property>
-                 </widget>
-                </item>
-                <item row="0" column="4">
-                 <widget class="ScientificDoubleSpinBox" name="range_x_1">
-                  <property name="sizePolicy">
-                   <sizepolicy hsizetype="Expanding" vsizetype="Fixed">
-                    <horstretch>0</horstretch>
-                    <verstretch>0</verstretch>
-                   </sizepolicy>
-                  </property>
-                  <property name="keyboardTracking">
-                   <bool>false</bool>
-                  </property>
-                  <property name="singleStep">
-                   <double>0.010000000000000</double>
-                  </property>
-                 </widget>
-                </item>
-                <item row="1" column="0">
-                 <widget class="QLabel" name="y_range_label">
-                  <property name="sizePolicy">
-                   <sizepolicy hsizetype="Fixed" vsizetype="Preferred">
-                    <horstretch>0</horstretch>
-                    <verstretch>0</verstretch>
-                   </sizepolicy>
-                  </property>
-                  <property name="text">
-                   <string>Y:</string>
-                  </property>
-                 </widget>
-                </item>
-                <item row="0" column="3">
-                 <widget class="QLabel" name="x_range_separator">
-                  <property name="sizePolicy">
-                   <sizepolicy hsizetype="Fixed" vsizetype="Minimum">
-                    <horstretch>0</horstretch>
-                    <verstretch>0</verstretch>
-                   </sizepolicy>
-                  </property>
-                  <property name="text">
-                   <string>-</string>
-                  </property>
-                  <property name="alignment">
-                   <set>Qt::AlignCenter</set>
-                  </property>
-                 </widget>
-                </item>
-                <item row="2" column="0">
-                 <widget class="QLabel" name="z_range_label">
-                  <property name="sizePolicy">
-                   <sizepolicy hsizetype="Fixed" vsizetype="Preferred">
-                    <horstretch>0</horstretch>
-                    <verstretch>0</verstretch>
-                   </sizepolicy>
-                  </property>
-                  <property name="text">
-                   <string>Z:</string>
-                  </property>
-                 </widget>
-                </item>
-                <item row="3" column="0" colspan="5">
-                 <widget class="QPushButton" name="reset_ranges">
-                  <property name="text">
-                   <string>Reset Ranges</string>
-                  </property>
-                 </widget>
-                </item>
-               </layout>
-              </widget>
-             </item>
-<<<<<<< HEAD
-             <item row="4" column="0" colspan="2">
-              <widget class="QCheckBox" name="convert_strain_to_stress">
-               <property name="enabled">
-                <bool>false</bool>
-               </property>
-               <property name="toolTip">
-                <string>&lt;html&gt;&lt;head/&gt;&lt;body&gt;&lt;p&gt;Convert strain to stress. Requires a material where the elastic stiffness tensor is defined (see the properties tab in the materials panel).&lt;/p&gt;&lt;/body&gt;&lt;/html&gt;</string>
-               </property>
-               <property name="text">
-                <string>Convert Strain to Stress</string>
-               </property>
-              </widget>
              </item>
              <item row="5" column="0">
               <widget class="QLabel" name="color_map_label">
@@ -512,8 +295,205 @@
                </property>
               </widget>
              </item>
-=======
->>>>>>> 87cdcead
+             <item row="6" column="0" colspan="2">
+              <widget class="QGroupBox" name="ranges_group">
+               <property name="title">
+                <string>Ranges</string>
+               </property>
+               <layout class="QGridLayout" name="gridLayout_2">
+                <item row="1" column="2">
+                 <widget class="ScientificDoubleSpinBox" name="range_y_0">
+                  <property name="sizePolicy">
+                   <sizepolicy hsizetype="Expanding" vsizetype="Fixed">
+                    <horstretch>0</horstretch>
+                    <verstretch>0</verstretch>
+                   </sizepolicy>
+                  </property>
+                  <property name="keyboardTracking">
+                   <bool>false</bool>
+                  </property>
+                  <property name="singleStep">
+                   <number>0</number>
+                  </property>
+                 </widget>
+                </item>
+                <item row="2" column="4">
+                 <widget class="ScientificDoubleSpinBox" name="range_z_1">
+                  <property name="sizePolicy">
+                   <sizepolicy hsizetype="Expanding" vsizetype="Fixed">
+                    <horstretch>0</horstretch>
+                    <verstretch>0</verstretch>
+                   </sizepolicy>
+                  </property>
+                  <property name="keyboardTracking">
+                   <bool>false</bool>
+                  </property>
+                  <property name="singleStep">
+                   <number>0</number>
+                  </property>
+                 </widget>
+                </item>
+                <item row="2" column="2">
+                 <widget class="ScientificDoubleSpinBox" name="range_z_0">
+                  <property name="sizePolicy">
+                   <sizepolicy hsizetype="Expanding" vsizetype="Fixed">
+                    <horstretch>0</horstretch>
+                    <verstretch>0</verstretch>
+                   </sizepolicy>
+                  </property>
+                  <property name="keyboardTracking">
+                   <bool>false</bool>
+                  </property>
+                  <property name="singleStep">
+                   <number>0</number>
+                  </property>
+                 </widget>
+                </item>
+                <item row="1" column="4">
+                 <widget class="ScientificDoubleSpinBox" name="range_y_1">
+                  <property name="sizePolicy">
+                   <sizepolicy hsizetype="Expanding" vsizetype="Fixed">
+                    <horstretch>0</horstretch>
+                    <verstretch>0</verstretch>
+                   </sizepolicy>
+                  </property>
+                  <property name="keyboardTracking">
+                   <bool>false</bool>
+                  </property>
+                  <property name="singleStep">
+                   <number>0</number>
+                  </property>
+                 </widget>
+                </item>
+                <item row="1" column="3">
+                 <widget class="QLabel" name="y_range_separator">
+                  <property name="sizePolicy">
+                   <sizepolicy hsizetype="Fixed" vsizetype="Minimum">
+                    <horstretch>0</horstretch>
+                    <verstretch>0</verstretch>
+                   </sizepolicy>
+                  </property>
+                  <property name="text">
+                   <string>-</string>
+                  </property>
+                  <property name="alignment">
+                   <set>Qt::AlignCenter</set>
+                  </property>
+                 </widget>
+                </item>
+                <item row="2" column="3">
+                 <widget class="QLabel" name="z_range_separator">
+                  <property name="sizePolicy">
+                   <sizepolicy hsizetype="Fixed" vsizetype="Minimum">
+                    <horstretch>0</horstretch>
+                    <verstretch>0</verstretch>
+                   </sizepolicy>
+                  </property>
+                  <property name="text">
+                   <string>-</string>
+                  </property>
+                  <property name="alignment">
+                   <set>Qt::AlignCenter</set>
+                  </property>
+                 </widget>
+                </item>
+                <item row="0" column="2">
+                 <widget class="ScientificDoubleSpinBox" name="range_x_0">
+                  <property name="sizePolicy">
+                   <sizepolicy hsizetype="Expanding" vsizetype="Fixed">
+                    <horstretch>0</horstretch>
+                    <verstretch>0</verstretch>
+                   </sizepolicy>
+                  </property>
+                  <property name="keyboardTracking">
+                   <bool>false</bool>
+                  </property>
+                  <property name="singleStep">
+                   <number>0</number>
+                  </property>
+                 </widget>
+                </item>
+                <item row="0" column="0">
+                 <widget class="QLabel" name="x_range_label">
+                  <property name="sizePolicy">
+                   <sizepolicy hsizetype="Fixed" vsizetype="Preferred">
+                    <horstretch>0</horstretch>
+                    <verstretch>0</verstretch>
+                   </sizepolicy>
+                  </property>
+                  <property name="text">
+                   <string>X:</string>
+                  </property>
+                 </widget>
+                </item>
+                <item row="0" column="4">
+                 <widget class="ScientificDoubleSpinBox" name="range_x_1">
+                  <property name="sizePolicy">
+                   <sizepolicy hsizetype="Expanding" vsizetype="Fixed">
+                    <horstretch>0</horstretch>
+                    <verstretch>0</verstretch>
+                   </sizepolicy>
+                  </property>
+                  <property name="keyboardTracking">
+                   <bool>false</bool>
+                  </property>
+                  <property name="singleStep">
+                   <number>0</number>
+                  </property>
+                 </widget>
+                </item>
+                <item row="1" column="0">
+                 <widget class="QLabel" name="y_range_label">
+                  <property name="sizePolicy">
+                   <sizepolicy hsizetype="Fixed" vsizetype="Preferred">
+                    <horstretch>0</horstretch>
+                    <verstretch>0</verstretch>
+                   </sizepolicy>
+                  </property>
+                  <property name="text">
+                   <string>Y:</string>
+                  </property>
+                 </widget>
+                </item>
+                <item row="0" column="3">
+                 <widget class="QLabel" name="x_range_separator">
+                  <property name="sizePolicy">
+                   <sizepolicy hsizetype="Fixed" vsizetype="Minimum">
+                    <horstretch>0</horstretch>
+                    <verstretch>0</verstretch>
+                   </sizepolicy>
+                  </property>
+                  <property name="text">
+                   <string>-</string>
+                  </property>
+                  <property name="alignment">
+                   <set>Qt::AlignCenter</set>
+                  </property>
+                 </widget>
+                </item>
+                <item row="2" column="0">
+                 <widget class="QLabel" name="z_range_label">
+                  <property name="sizePolicy">
+                   <sizepolicy hsizetype="Fixed" vsizetype="Preferred">
+                    <horstretch>0</horstretch>
+                    <verstretch>0</verstretch>
+                   </sizepolicy>
+                  </property>
+                  <property name="text">
+                   <string>Z:</string>
+                  </property>
+                 </widget>
+                </item>
+                <item row="3" column="0" colspan="5">
+                 <widget class="QPushButton" name="reset_ranges">
+                  <property name="text">
+                   <string>Reset Ranges</string>
+                  </property>
+                 </widget>
+                </item>
+               </layout>
+              </widget>
+             </item>
             </layout>
            </widget>
           </item>
@@ -545,8 +525,8 @@
  <customwidgets>
   <customwidget>
    <class>ScientificDoubleSpinBox</class>
-   <extends>QDoubleSpinBox</extends>
-   <header>scientificspinbox.py</header>
+   <extends>QSpinBox</extends>
+   <header>hexrd/ui/scientificspinbox</header>
    <container>1</container>
   </customwidget>
  </customwidgets>
@@ -557,9 +537,9 @@
   <tabstop>hide_axes</tabstop>
   <tabstop>set_view_direction</tabstop>
   <tabstop>convert_strain_to_stress</tabstop>
-  <tabstop>table_view</tabstop>
   <tabstop>glyph_size_slider</tabstop>
   <tabstop>reset_glyph_size</tabstop>
+  <tabstop>color_maps</tabstop>
   <tabstop>range_x_0</tabstop>
   <tabstop>range_x_1</tabstop>
   <tabstop>range_y_0</tabstop>
@@ -567,6 +547,7 @@
   <tabstop>range_z_0</tabstop>
   <tabstop>range_z_1</tabstop>
   <tabstop>reset_ranges</tabstop>
+  <tabstop>table_view</tabstop>
  </tabstops>
  <resources/>
  <connections>
